"use client";
import Link from 'next/link';
import { useState } from 'react';
import { useRouter } from 'next/navigation';
import quizData from './questions.json';
import './styling/likert.css'; // Import the CSS file
import './styling/quiz.css'; // Import the CSS file for general styles
import './styling/checkbox.css'; // Import the CSS file for checkbox styles
import './styling/radio.css'; // Import the CSS file for radio styles

interface QuizOption {
  id: string;
  label: string;
  value: string | number;
}

interface QuizQuestion {
  id: number;
  question: string;
  type: string;
  options: QuizOption[];
  maxSelections?: number;
  scale?: number;
  leftLabel?: string;
  rightLabel?: string;
  min?: number;
  max?: number;
  defaultValue?: number;
  placeholder?: string;
  conditional?: {
    dependsOn: number;
    requiredValue: string;
  };
}

interface QuizSection {
  id: string;
  title: string;
  questions: QuizQuestion[];
}

interface QuizData {
  title: string;
  sections: QuizSection[];
}

// Type assertion to fix the import issue
const typedQuizData = quizData as QuizData;

export default function Quiz() {
    const [answers, setAnswers] = useState<Record<number, string[] | string | number>>({});
    const router = useRouter();

    const handleCheckboxChange = (questionId: number, optionValue: string, maxSelections: number) => {
        setAnswers((prevAnswers) => {
            const currentSelections = (prevAnswers[questionId] as string[]) || [];
            if (currentSelections.includes(optionValue)) {
                return {
                    ...prevAnswers,
                    [questionId]: currentSelections.filter((value) => value !== optionValue)
                };
            } else if (currentSelections.length < maxSelections) {
                return {
                    ...prevAnswers, 
                    [questionId]: [...currentSelections, optionValue]
                };
            }
            return prevAnswers;
        });
    };

    // Handle radio and likert questions
    const handleRadioChange = (questionId: number, optionValue: string) => {
        setAnswers(prev => ({
            ...prev,
            [questionId]: optionValue
        }));
    };

    // Handle number input questions
    const handleNumberChange = (questionId: number, value: number) => {
        setAnswers(prev => ({
            ...prev,
            [questionId]: value
        }));
    };

    // Check if checkbox option should be disabled
    const isCheckboxDisabled = (questionId: number, optionValue: string, maxSelections: number) => {
        const currentSelections = (answers[questionId] as string[]) || [];
        return currentSelections.length >= maxSelections && !currentSelections.includes(optionValue);
    };

    // Get selection count for checkboxes
    const getSelectionCount = (questionId: number) => {
        const selections = answers[questionId] as string[];
        return selections?.length || 0;
    };

    // Check if quiz is complete
    const isQuizComplete = () => {
        const allQuestions = typedQuizData.sections.flatMap(section => section.questions);
        return allQuestions.every(question => {
            const answer = answers[question.id];
            
            if (question.type === 'checkbox') {
                // For checkbox questions, answer should be an array with at least one item
                return Array.isArray(answer) && answer.length > 0;
            } else if (question.type === 'number') {
                // For number questions, answer should be a number
                return typeof answer === 'number' && !isNaN(answer);
            } else {
                // For radio/likert questions, answer should be a non-empty string
                return typeof answer === 'string' && answer !== '';
            }
        });
    };

    // Submit handler
    const handleSubmit = async () => {
        const res = await fetch("http://localhost:5000/api/match", {
            method: "POST",
            headers: { "Content-Type": "application/json" },
            body: JSON.stringify(answers),
        });
        const matches = await res.json();
        localStorage.setItem("matches", JSON.stringify(matches));
        router.push("/matches");
    };

    // Render checkbox question
    const renderCheckboxQuestion = (question: QuizQuestion) => (
        <div key={question.id} className="checkbox-container">
            <h3 className="checkbox-question">
                {question.question}
            </h3>
            
            <p className="checkbox-selection-info">
                Select up to {question.maxSelections} option{(question.maxSelections || 0) > 1 ? 's' : ''} 
                ({getSelectionCount(question.id)}/{question.maxSelections} selected)
            </p>
            
            <div className="checkbox-grid">
                {question.options.map((option) => {
                    const isSelected = ((answers[question.id] as string[]) || []).includes(String(option.value));
                    const isDisabled = isCheckboxDisabled(question.id, String(option.value), question.maxSelections || 1);
                    
                    return (
                        <label
                            key={option.id}
                            className="checkbox-option"
                        >
                            <input
                                type="checkbox"
                                checked={isSelected}
                                disabled={isDisabled}
                                onChange={() => handleCheckboxChange(question.id, String(option.value), question.maxSelections || 1)}
                            />
                            <div className="checkbox-custom"></div>
                            <span className="checkbox-label-text">
                                {option.label}
                            </span>
                        </label>
                    );
                })}
            </div>
        </div>
    );

    // Render radio question
    const renderRadioQuestion = (question: QuizQuestion) => (
        <div key={question.id} className="radio-container">
            <h3 className="radio-question">
                {question.question}
            </h3>
            
            <div className="radio-options">
                {question.options.map((option) => {
                    const isSelected = answers[question.id] === String(option.value);
                    
                    return (
                        <label
                            key={option.id}
                            className="radio-option"
                        >
                            <input
                                type="radio"
                                name={`question_${question.id}`}
                                value={String(option.value)}
                                checked={isSelected}
                                onChange={() => handleRadioChange(question.id, String(option.value))}
                            />
                            <div className="radio-custom"></div>
                            <span className="radio-label-text">
                                {option.label}
                            </span>
                        </label>
                    );
                })}
            </div>
        </div>
    );

    const renderLikertQuestion = (question: QuizQuestion) => {
        // Calculate the total number of options for dynamic CSS
        const totalOptions = question.options.length;
        
        return (
            <div 
                key={question.id} 
                className="likert-container"
                style={{ '--likert-total': totalOptions } as React.CSSProperties}
            >
                <h3 className="likert-question">
                    {question.question}
                </h3>
                
                <div className="likert-options">
                    <p>{question.leftLabel}</p>
                    {question.options.map((option, index) => {
                        const isSelected = answers[question.id] === String(option.value);
                        
                        return (
                            <label key={option.id} className="likert-option">
                                <input
                                    type="radio"
                                    name={`question_${question.id}`}
                                    value={String(option.value)}
                                    checked={isSelected}
                                    onChange={() => handleRadioChange(question.id, String(option.value))}
                                />
                                <div className="likert-button"></div>
                            </label>
                        );
                    })}
                    <p>{question.rightLabel}</p>
                </div>
            </div>
        );
    };

    return (
        <div className="quiz-container">
            <div className="header">
                <h1>get matched for free</h1>
                <p className="subtext">Based on Ontario University Data</p>
                <div className="circle-container">
                    <div className="info-circle-1">
                        <div className="circle-text">
                            <h2>Complete the Test</h2>
                            <p>Be yourself and answer honestly to find out your personality type.</p>
                        </div>
                    </div>
                    <div id="2" className="info-circle-2">
                        <div className="circle-text">
                            <h2>View Your Matches</h2>
                            <p>Be yourself and answer honestly to find out your personality type.</p>
                        </div>
                    </div>
                    <div className="info-circle-3">
                        <div className="circle-text">
                            <h2>Connect With a Current Student</h2>
                            <p>Be yourself and answer honestly to find out your personality type.</p>
                        </div>
                    </div>
                </div>
            </div>

            <div className="all-questions" style={{ maxWidth: '900px', margin: '0 auto', padding: '0 20px' }}>
                {typedQuizData.sections.map(section => (
                    <div key={section.id} className="section-container">
                        {section.questions.map(question => {
                            switch (question.type) {
                                case 'checkbox':
                                    return renderCheckboxQuestion(question);
                                case 'radio':
                                    return renderRadioQuestion(question);
                                case 'likert':
                                    return renderLikertQuestion(question);
                                default:
                                    return null;
                            }
                        })}
                    </div>
                ))}
            </div>

<<<<<<< HEAD
            <div style={{ textAlign: 'center', marginTop: '40px', maxWidth: '900px', margin: '40px auto 0 auto', padding: '0 20px' }}>
                <Link href="/matches">
                    <button
                        disabled={!isQuizComplete()}
                        style={{
                            padding: '15px 30px',
                            fontSize: '18px',
                            fontWeight: 'bold',
                            backgroundColor: isQuizComplete() ? '#28a745' : '#ccc',
                            color: 'white',
                            border: 'none',
                            borderRadius: '8px',
                            cursor: isQuizComplete() ? 'pointer' : 'not-allowed',
                            transition: 'background-color 0.2s ease'
                        }}
                        onClick={() => console.log("Answers:", answers)}
                    >
                        Submit Quiz
                    </button>
                </Link>
=======
            <div style={{ textAlign: 'center', marginTop: '40px' }}>
                <button
                    disabled={!isQuizComplete()}
                    onClick={handleSubmit}
                    style={{
                        padding: '15px 30px',
                        fontSize: '18px',
                        fontWeight: 'bold',
                        backgroundColor: isQuizComplete() ? '#28a745' : '#ccc',
                        color: 'white',
                        border: 'none',
                        borderRadius: '8px',
                        cursor: isQuizComplete() ? 'pointer' : 'not-allowed',
                        transition: 'background-color 0.2s ease'
                    }}
                >
                    Submit Quiz
                </button>
>>>>>>> 344e4635
                
                {!isQuizComplete() && (
                    <p style={{ marginTop: '10px', color: '#666', fontSize: '14px' }}>
                        Please answer all questions to submit
                    </p>
                )}
            </div>
            {/* Debug section */}
            <div style={{ 
                marginTop: '40px', 
                padding: '15px', 
                backgroundColor: '#f8f9fa', 
                borderRadius: '6px',
                fontSize: '12px',
                maxWidth: '900px',
                margin: '40px auto 0 auto'
            }}>
                <h4>Current Answers (Debug):</h4>
                <pre style={{ overflow: 'auto' }}>{JSON.stringify(answers, null, 2)}</pre>
            </div>
        </div>
    );
}<|MERGE_RESOLUTION|>--- conflicted
+++ resolved
@@ -118,7 +118,7 @@
 
     // Submit handler
     const handleSubmit = async () => {
-        const res = await fetch("http://localhost:5000/api/match", {
+        const res = await fetch("http://localhost:5001/api/match", {
             method: "POST",
             headers: { "Content-Type": "application/json" },
             body: JSON.stringify(answers),
@@ -285,31 +285,9 @@
                 ))}
             </div>
 
-<<<<<<< HEAD
-            <div style={{ textAlign: 'center', marginTop: '40px', maxWidth: '900px', margin: '40px auto 0 auto', padding: '0 20px' }}>
-                <Link href="/matches">
-                    <button
-                        disabled={!isQuizComplete()}
-                        style={{
-                            padding: '15px 30px',
-                            fontSize: '18px',
-                            fontWeight: 'bold',
-                            backgroundColor: isQuizComplete() ? '#28a745' : '#ccc',
-                            color: 'white',
-                            border: 'none',
-                            borderRadius: '8px',
-                            cursor: isQuizComplete() ? 'pointer' : 'not-allowed',
-                            transition: 'background-color 0.2s ease'
-                        }}
-                        onClick={() => console.log("Answers:", answers)}
-                    >
-                        Submit Quiz
-                    </button>
-                </Link>
-=======
             <div style={{ textAlign: 'center', marginTop: '40px' }}>
                 <button
-                    disabled={!isQuizComplete()}
+                    disabled={!true}
                     onClick={handleSubmit}
                     style={{
                         padding: '15px 30px',
@@ -325,14 +303,6 @@
                 >
                     Submit Quiz
                 </button>
->>>>>>> 344e4635
-                
-                {!isQuizComplete() && (
-                    <p style={{ marginTop: '10px', color: '#666', fontSize: '14px' }}>
-                        Please answer all questions to submit
-                    </p>
-                )}
-            </div>
             {/* Debug section */}
             <div style={{ 
                 marginTop: '40px', 
@@ -347,5 +317,6 @@
                 <pre style={{ overflow: 'auto' }}>{JSON.stringify(answers, null, 2)}</pre>
             </div>
         </div>
+    </div>
     );
 }