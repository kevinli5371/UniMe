--- conflicted
+++ resolved
@@ -72,7 +72,6 @@
 }
 
 .match-list {
-    flex: 1;
     max-width: 500px;
 }
 
@@ -130,7 +129,6 @@
 }
 
 .popup {
-<<<<<<< HEAD
     border: 1px solid red;
     width: 50vw;
     height: 50vh;
@@ -169,8 +167,7 @@
     transform: none;
     box-shadow: 0 2px 5px rgba(0, 0, 0, 0.2);
   }
-=======
-    flex: 1;
+.popup {
     max-width: 600px;
     background: #70B1D9;
     border-radius: 20px;
@@ -390,5 +387,4 @@
         flex-direction: column;
         gap: 15px;
     }
-}
->>>>>>> 9563e0a8
+}